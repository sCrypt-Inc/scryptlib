import { expect } from 'chai'
<<<<<<< HEAD
import { num2bin, pack, unpack, bin2num, bsv } from '../src/utils'
=======
import { num2bin, bin2num, bsv } from '../src/utils'
>>>>>>> d569e0e6

const BN = bsv.crypto.BN

describe('utils', () => {
  describe('num2bin()', () => {
    it('should return searialized format of the number with certain bytes length', () => {
      expect(num2bin(0, 1)).to.equal('00')
      expect(num2bin(10, 1)).to.equal('0a')
      expect(num2bin(0x123, 2)).to.equal('2301')
      expect(num2bin(0x123456789abcde, 7)).to.equal('debc9a78563412')
      expect(num2bin(-1000, 2)).to.equal('e883')

      // padded
      expect(num2bin(0, 3)).to.equal('000000')
      expect(num2bin(1, 2)).to.equal('0100')
      expect(num2bin(0x123456789abcde, 10)).to.equal('debc9a78563412000000')
      expect(num2bin(-1000, 4)).to.equal('e8030080')
      expect(num2bin(-123456789, 8)).to.equal('15cd5b0700000080')
    })

    it('should raise error if the number can not fit in certain bytes length', () => {
      expect(() => num2bin(128, 1)).to.throw('128 cannot fit in 1 byte[s]')
      expect(() => num2bin(0xffff, 2)).to.throw('65535 cannot fit in 2 byte[s]')
    })
  })

  describe('bin2num()', () => {
    it('bin2num', () => {
<<<<<<< HEAD
      expect(bin2num('00')).to.equal(0)
      expect(bin2num('0a')).to.equal(10)
      expect(bin2num('2301')).to.equal(0x123)
      expect(bin2num('debc9a78563412')).to.equal(0x123456789abcde)
      expect(bin2num('e883')).to.equal(-1000)

      expect(bin2num('000000')).to.equal(0)
      expect(bin2num('0100')).to.equal(1)
      expect(bin2num('debc9a78563412000000')).to.equal(0x123456789abcde)
      expect(bin2num('e8030080')).to.equal(-1000)
      expect(bin2num('15cd5b0700000080')).to.equal(-123456789)
=======
      expect(bin2num('00')).to.equal(0n)
      expect(bin2num('0a')).to.equal(0x0an)
      expect(bin2num('2301')).to.equal(0x123n)
      expect(bin2num('debc9a78563412')).to.equal(0x123456789abcden)
      expect(bin2num('e883')).to.equal(-1000n)

      expect(bin2num('000000')).to.equal(0n)
      expect(bin2num('0100')).to.equal(1n)
      expect(bin2num('debc9a78563412000000')).to.equal(0x123456789abcden)
      expect(bin2num('e8030080')).to.equal(-1000n)
      expect(bin2num('15cd5b0700000080')).to.equal(-123456789n)
    })
  })

  describe('num2bin() & bin2num()', () => {
    it('support bigint type', () => {
      // max number in Javascript
      let bn = BigInt(Number.MAX_SAFE_INTEGER)
      const bnOne = BigInt(1)
      const bnHundred = BigInt(100)
      bn = bn + bnOne
      expect(num2bin(bn, 8)).to.equal('0000000000002000')
      expect(bin2num('0000000000002000')).to.equal(bn)
      bn = bn + bnHundred
      expect(num2bin(bn, 8)).to.equal('6400000000002000')
      expect(bin2num('6400000000002000')).to.equal(bn)
      //negative bigint
      bn = -bn
      expect(num2bin(bn, 8)).to.equal('6400000000002080')
      expect(bin2num('6400000000002080')).to.equal(bn)
>>>>>>> d569e0e6
    })

    it('support BN.js type', () => {
      // max number in Javascript
      let bn = new BN(Number.MAX_SAFE_INTEGER)
      const bnOne = new BN(1)
      const bnHundred = new BN(100)
      bn = bn.add(bnOne)
      expect(num2bin(bn, 8)).to.equal('0000000000002000')
      expect(bin2num('0000000000002000').toString()).to.equal(bn.toString())
      bn = bn.add(bnHundred)
      expect(num2bin(bn, 8)).to.equal('6400000000002000')
      expect(bin2num('6400000000002000').toString()).to.equal(bn.toString())
      //negative bigint
      bn = bn.neg()
      expect(num2bin(bn, 8)).to.equal('6400000000002080')
      expect(bin2num('6400000000002080').toString()).to.equal(bn.toString())
    })

    it('HexInt with 9bytes', () => {
      const bn = new BN('010000000000200001', 16, 'le')
      expect(num2bin(bn, 9)).to.equal('010000000000200001')
      expect(bin2num('010000000000200001').toString()).to.equal(bn.toString())
    })

    it('UInt256 with 32ytes', () => {
      const bn = new BN(
        '0100000000002000010000000000200001000000000020000100000000002000',
        16,
        'le'
      )
      expect(num2bin(bn, 32)).to.equal(
        '0100000000002000010000000000200001000000000020000100000000002000'
      )
      expect(
        bin2num(
          '0100000000002000010000000000200001000000000020000100000000002000'
        ).toString()
      ).to.equal(bn.toString())
    })

    it('support bin2num Buffer', () => {
      const bn = new BN('010000000000200001', 16, 'le')
      expect(num2bin(bn, 9)).to.equal('010000000000200001')
      const buffer = bn.toBuffer({endian : 'little', size: 9})
      expect(bin2num(buffer).toString()).to.equal(bn.toString())
    })

  })

  describe('pack() & unpack()', () => {
    it('support BigInt type', () => {
      //2 ** 53 - 1 is max number in Javascript
      let bn = BigInt(2 ** 53 - 1)
      const bnOne = BigInt(1)
      const bnHundred = BigInt(100)
      bn = bn + bnOne
      expect(pack(bn, 8)).to.equal('0000000000002000')
      expect(unpack('0000000000002000').toString()).to.equal(bn.toString())
      bn = bn + bnHundred
      expect(pack(bn, 8)).to.equal('6400000000002000')
      expect(unpack('6400000000002000').toString()).to.equal(bn.toString())
      //negative bigint
      bn = -bn
      expect(pack(bn, 8)).to.equal('6400000000002080')
      expect(unpack('6400000000002080').toString()).to.equal(bn.toString())
    })

    it('support BN.js type', () => {
      //2 ** 53 - 1 is max number in Javascript
      let bn = new BN(2 ** 53 - 1)
      const bnOne = new BN(1)
      const bnHundred = new BN(100)
      bn = bn.add(bnOne)
      expect(pack(bn, 8)).to.equal('0000000000002000')
      expect(unpack('0000000000002000').toString()).to.equal(bn.toString())
      bn = bn.add(bnHundred)
      expect(pack(bn, 8)).to.equal('6400000000002000')
      expect(unpack('6400000000002000').toString()).to.equal(bn.toString())
      //negative bigint
      bn = bn.neg()
      expect(pack(bn, 8)).to.equal('6400000000002080')
      expect(unpack('6400000000002080').toString()).to.equal(bn.toString())
    })

    it('HexInt with 9bytes', () => {
      let bn = new BN('010000000000200001', 16, 'le')
      expect(pack(bn, 9)).to.equal('010000000000200001')
      expect(unpack('010000000000200001').toString()).to.equal(bn.toString())
    })

    it('UInt256 with 32ytes', () => {
      let bn = new BN(
        '0100000000002000010000000000200001000000000020000100000000002000',
        16,
        'le'
      )
      expect(pack(bn, 32)).to.equal(
        '0100000000002000010000000000200001000000000020000100000000002000'
      )
      expect(
        unpack(
          '0100000000002000010000000000200001000000000020000100000000002000'
        ).toString()
      ).to.equal(bn.toString())
    })


    it('support unpack Buffer', () => {
      let bn = new BN('010000000000200001', 16, 'le')
      expect(pack(bn, 9)).to.equal('010000000000200001')
      const buffer = bn.toBuffer({endian : 'little', size: 9})
      expect(unpack(buffer).toString()).to.equal(bn.toString())
    })

  })

})<|MERGE_RESOLUTION|>--- conflicted
+++ resolved
@@ -1,9 +1,5 @@
 import { expect } from 'chai'
-<<<<<<< HEAD
-import { num2bin, pack, unpack, bin2num, bsv } from '../src/utils'
-=======
 import { num2bin, bin2num, bsv } from '../src/utils'
->>>>>>> d569e0e6
 
 const BN = bsv.crypto.BN
 
@@ -32,19 +28,6 @@
 
   describe('bin2num()', () => {
     it('bin2num', () => {
-<<<<<<< HEAD
-      expect(bin2num('00')).to.equal(0)
-      expect(bin2num('0a')).to.equal(10)
-      expect(bin2num('2301')).to.equal(0x123)
-      expect(bin2num('debc9a78563412')).to.equal(0x123456789abcde)
-      expect(bin2num('e883')).to.equal(-1000)
-
-      expect(bin2num('000000')).to.equal(0)
-      expect(bin2num('0100')).to.equal(1)
-      expect(bin2num('debc9a78563412000000')).to.equal(0x123456789abcde)
-      expect(bin2num('e8030080')).to.equal(-1000)
-      expect(bin2num('15cd5b0700000080')).to.equal(-123456789)
-=======
       expect(bin2num('00')).to.equal(0n)
       expect(bin2num('0a')).to.equal(0x0an)
       expect(bin2num('2301')).to.equal(0x123n)
@@ -75,7 +58,6 @@
       bn = -bn
       expect(num2bin(bn, 8)).to.equal('6400000000002080')
       expect(bin2num('6400000000002080')).to.equal(bn)
->>>>>>> d569e0e6
     })
 
     it('support BN.js type', () => {
@@ -126,71 +108,4 @@
 
   })
 
-  describe('pack() & unpack()', () => {
-    it('support BigInt type', () => {
-      //2 ** 53 - 1 is max number in Javascript
-      let bn = BigInt(2 ** 53 - 1)
-      const bnOne = BigInt(1)
-      const bnHundred = BigInt(100)
-      bn = bn + bnOne
-      expect(pack(bn, 8)).to.equal('0000000000002000')
-      expect(unpack('0000000000002000').toString()).to.equal(bn.toString())
-      bn = bn + bnHundred
-      expect(pack(bn, 8)).to.equal('6400000000002000')
-      expect(unpack('6400000000002000').toString()).to.equal(bn.toString())
-      //negative bigint
-      bn = -bn
-      expect(pack(bn, 8)).to.equal('6400000000002080')
-      expect(unpack('6400000000002080').toString()).to.equal(bn.toString())
-    })
-
-    it('support BN.js type', () => {
-      //2 ** 53 - 1 is max number in Javascript
-      let bn = new BN(2 ** 53 - 1)
-      const bnOne = new BN(1)
-      const bnHundred = new BN(100)
-      bn = bn.add(bnOne)
-      expect(pack(bn, 8)).to.equal('0000000000002000')
-      expect(unpack('0000000000002000').toString()).to.equal(bn.toString())
-      bn = bn.add(bnHundred)
-      expect(pack(bn, 8)).to.equal('6400000000002000')
-      expect(unpack('6400000000002000').toString()).to.equal(bn.toString())
-      //negative bigint
-      bn = bn.neg()
-      expect(pack(bn, 8)).to.equal('6400000000002080')
-      expect(unpack('6400000000002080').toString()).to.equal(bn.toString())
-    })
-
-    it('HexInt with 9bytes', () => {
-      let bn = new BN('010000000000200001', 16, 'le')
-      expect(pack(bn, 9)).to.equal('010000000000200001')
-      expect(unpack('010000000000200001').toString()).to.equal(bn.toString())
-    })
-
-    it('UInt256 with 32ytes', () => {
-      let bn = new BN(
-        '0100000000002000010000000000200001000000000020000100000000002000',
-        16,
-        'le'
-      )
-      expect(pack(bn, 32)).to.equal(
-        '0100000000002000010000000000200001000000000020000100000000002000'
-      )
-      expect(
-        unpack(
-          '0100000000002000010000000000200001000000000020000100000000002000'
-        ).toString()
-      ).to.equal(bn.toString())
-    })
-
-
-    it('support unpack Buffer', () => {
-      let bn = new BN('010000000000200001', 16, 'le')
-      expect(pack(bn, 9)).to.equal('010000000000200001')
-      const buffer = bn.toBuffer({endian : 'little', size: 9})
-      expect(unpack(buffer).toString()).to.equal(bn.toString())
-    })
-
-  })
-
 })