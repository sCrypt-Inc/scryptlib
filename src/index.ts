export {
  buildContractClass, buildTypeClasses, buildStructsClass, buildTypeResolver,
  ContractDescription, VerifyResult, VerifyError, AbstractContract
} from './internal';
export { compile, StructEntity, LibraryEntity, getStructDeclaration, getABIDeclaration, ABIEntity, ABIEntityType, ABI, ParamEntity, BuildType, RelatedInformation } from './internal';
export { Arguments, Argument } from './internal';
export {
  bsv, ECIES, signTx, toHex, getPreimage, bin2num, bool2Asm, int2Asm, parseLiteral, bytes2Literal, bytesToHexString, getValidatedHexString, literal2ScryptType, literal2Asm,
  findStructByType, findStructByName, isStructType, isStructOrLibraryType, isArrayType, compileContract,
  arrayTypeAndSize, newCall, getNameByType, genLaunchConfigFile, subArrayType,
  flattenSha256, isGenericType, parseGenericType, findLibraryByGeneric, toData, findKeyIndex,
  readLaunchJson, getLowSPreimage, readBytes, parseAbiFromUnlockingScript, findConstStatic, findStatic, resolveConstValue,
  arrayTypeAndSizeStr, isLibraryType, toLiteralArrayType, serializeSupportedParamType, shortType, getLibraryNameByType,
  librarySign, structSign, resolveGenericType
} from './internal';
export { serializeState, deserializeState, State, STATE_LEN_2BYTES, STATE_LEN_4BYTES, serialize } from './internal';
export {
<<<<<<< HEAD
  Int, Bool, Bytes, PrivKey, PubKey, Sig, Ripemd160, PubKeyHash, Sha1, Sha256, SigHashType, SigHashPreimage,
  OpCodeType, SingletonParamType, SupportedParamType, ScryptType, ValueType,
  Struct, StructObject, VariableType, TypeResolver, serializeSupportedParamType, PrimitiveTypes,
=======
  Int, Bool, Bytes, PrivKey, PubKey, Sig, Ripemd160, Sha1, Sha256, SigHashType, SigHashPreimage,
  OpCodeType, SingletonParamType, SupportedParamType, ScryptType, ValueType, PubKeyHash,
  Struct, StructObject, VariableType, TypeResolver, PrimitiveTypes,
>>>>>>> b8228381
  RawTypes, SigHash
} from './internal';

//Equivalent to the built-in functions
export { hash160, sha256, hash256, num2bin, buildOpreturnScript, len, buildPublicKeyHashScript } from './internal';

export {
  getPlatformScryptc, findCompiler
} from './internal';<|MERGE_RESOLUTION|>--- conflicted
+++ resolved
@@ -15,15 +15,9 @@
 } from './internal';
 export { serializeState, deserializeState, State, STATE_LEN_2BYTES, STATE_LEN_4BYTES, serialize } from './internal';
 export {
-<<<<<<< HEAD
   Int, Bool, Bytes, PrivKey, PubKey, Sig, Ripemd160, PubKeyHash, Sha1, Sha256, SigHashType, SigHashPreimage,
   OpCodeType, SingletonParamType, SupportedParamType, ScryptType, ValueType,
   Struct, StructObject, VariableType, TypeResolver, serializeSupportedParamType, PrimitiveTypes,
-=======
-  Int, Bool, Bytes, PrivKey, PubKey, Sig, Ripemd160, Sha1, Sha256, SigHashType, SigHashPreimage,
-  OpCodeType, SingletonParamType, SupportedParamType, ScryptType, ValueType, PubKeyHash,
-  Struct, StructObject, VariableType, TypeResolver, PrimitiveTypes,
->>>>>>> b8228381
   RawTypes, SigHash
 } from './internal';
 
